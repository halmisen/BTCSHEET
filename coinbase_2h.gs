// Google Apps Script for fetching Coinbase 2h prices

const GRANULARITY_SECONDS = 3600;   // 1h candle
const TWO_HOUR_CANDLES   = 13;      // Data table keeps 13 two hour candles
const DAILY_RESET_HOUR   = 8;       // daily sheet rollover time
const HEADERS = ['Timestamp', 'BTC', 'ETH', 'SOL', 'Δ2h', 'Δ4h', 'Δ8h', 'Δ12h', 'Δ24h'];

function formatTs(ts) {
  return Utilities.formatDate(new Date(ts * 1000), Session.getScriptTimeZone(),
    'yyyy-MM-dd HH:mm');
}

function getSheet() {
  var ss = SpreadsheetApp.getActiveSpreadsheet();
  var sheet = ss.getSheetByName('Data');
  if (!sheet) {
    sheet = ss.insertSheet('Data');
    sheet.getRange(1, 1, 1, HEADERS.length).setValues([HEADERS]);
  }
  return sheet;
}

function fetchLatestCandle(product) {
  var url = 'https://api.exchange.coinbase.com/products/' + product + '/candles?granularity=' + GRANULARITY_SECONDS + '&limit=2';
  var options = {headers: {Accept: 'application/json'}};
  try {
    var response = UrlFetchApp.fetch(url, options);
    if (response.getResponseCode() !== 200) {
      Logger.log('HTTP ' + response.getResponseCode() + ' for ' + product);
      return null;
    }
    var data = JSON.parse(response.getContentText());
    if (!data || data.length < 2) {
      Logger.log('Insufficient data for ' + product);
      return null;
    }
    data.sort(function(a, b) { return a[0] - b[0]; });
    var c1 = data[data.length - 2];
    var c2 = data[data.length - 1];
    return [
      c1[0],
      Math.min(c1[1], c2[1]),
      Math.max(c1[2], c2[2]),
      c1[3],
      c2[4],
      (c1[5] || 0) + (c2[5] || 0)
    ];
  } catch (e) {
    Logger.log('Error fetching ' + product + ': ' + e);
    return null;
  }
}

function fetchRecent2hCandles(product, limit) {
  var url = 'https://api.exchange.coinbase.com/products/' + product + '/candles?granularity=' + GRANULARITY_SECONDS + '&limit=' + (limit * 2);
  var options = {headers: {Accept: 'application/json'}};
  try {
    var response = UrlFetchApp.fetch(url, options);
    if (response.getResponseCode() !== 200) {
      Logger.log('HTTP ' + response.getResponseCode() + ' for history ' + product);
      return [];
    }
    var data = JSON.parse(response.getContentText());
    if (!data) return [];
    data.sort(function(a, b) { return a[0] - b[0]; });
    var result = [];
    for (var i = 0; i + 1 < data.length && result.length < limit; i += 2) {
      var c1 = data[i];
      var c2 = data[i + 1];
      result.push([
        c1[0],
        Math.min(c1[1], c2[1]),
        Math.max(c1[2], c2[2]),
        c1[3],
        c2[4],
        (c1[5] || 0) + (c2[5] || 0)
      ]);
    }
    return result;
  } catch (e) {
    Logger.log('Error fetching history for ' + product + ': ' + e);
    return [];
  }
}

function fetchHistorical2hCandles(product, startIso, endIso) {
  var url = 'https://api.exchange.coinbase.com/products/' + product +
    '/candles?granularity=7200&start=' + startIso + '&end=' + endIso;
  var options = {headers: {Accept: 'application/json'}};
  try {
    var response = UrlFetchApp.fetch(url, options);
    if (response.getResponseCode() !== 200) {
      Logger.log('HTTP ' + response.getResponseCode() + ' for history ' + product);
      return [];
    }
    var data = JSON.parse(response.getContentText());
    if (!data) return [];
    data.sort(function(a, b) { return a[0] - b[0]; });
    return data;
  } catch (e) {
    Logger.log('Error fetching history for ' + product + ': ' + e);
    return [];
  }
}

function update2hPrices() {
  var sheet = getSheet();

  if (sheet.getLastColumn() < HEADERS.length) {
    sheet.insertColumnsAfter(
      sheet.getLastColumn(),
      HEADERS.length - sheet.getLastColumn()
    );
  }

  var products = ['BTC-USD', 'ETH-USD', 'SOL-USD'];
  var data = {};
  for (var i = 0; i < products.length; i++) {
    data[products[i]] = fetchRecent2hCandles(products[i], TWO_HOUR_CANDLES);
  }

<<<<<<< HEAD
  var lastTs = '';
=======
  var row;
>>>>>>> 58ff31a8
  for (var j = 0; j < TWO_HOUR_CANDLES; j++) {
    var ts = data['BTC-USD'][j] ? formatTs(data['BTC-USD'][j][0]) : '';
    row = [
      ts,
      data['BTC-USD'][j] && data['BTC-USD'][j][4] != null ?
        parseFloat(data['BTC-USD'][j][4]) : 'N/A',
      data['ETH-USD'][j] && data['ETH-USD'][j][4] != null ?
        parseFloat(data['ETH-USD'][j][4]) : 'N/A',
      data['SOL-USD'][j] && data['SOL-USD'][j][4] != null ?
        parseFloat(data['SOL-USD'][j][4]) : 'N/A'
    ];
    while (row.length < HEADERS.length) row.push('');
<<<<<<< HEAD
    if (sheet.getLastColumn() < HEADERS.length) {
      sheet.insertColumnsAfter(sheet.getLastColumn(), HEADERS.length - sheet.getLastColumn());
    }
    sheet.getRange(j + 2, 1, 1, HEADERS.length).setValues([row]);
    lastTs = row[0];
=======
    sheet.getRange(j + 2, 1, 1, HEADERS.length).setValues([row]);
>>>>>>> 58ff31a8
  }

  var extra = sheet.getLastRow() - (TWO_HOUR_CANDLES + 1);
  if (extra > 0) {
    sheet.deleteRows(TWO_HOUR_CANDLES + 2, extra);
  }
<<<<<<< HEAD
  return { rows: TWO_HOUR_CANDLES, lastTs: lastTs };
=======
  return { rows: TWO_HOUR_CANDLES, lastTs: row[0] };
>>>>>>> 58ff31a8
}

function initHistory() {
  var sheet = getSheet();
  sheet.clear();
  sheet.getRange(1, 1, 1, HEADERS.length).setValues([HEADERS]);

  var products = ['BTC-USD', 'ETH-USD', 'SOL-USD'];
  var data = {};
  for (var i = 0; i < products.length; i++) {
    data[products[i]] = fetchRecent2hCandles(products[i], TWO_HOUR_CANDLES);
  }
  for (var j = 0; j < TWO_HOUR_CANDLES; j++) {
    var ts = data['BTC-USD'][j] ? formatTs(data['BTC-USD'][j][0]) : '';
    var row = [
      ts,
      data['BTC-USD'][j] && data['BTC-USD'][j][4] != null ?
        parseFloat(data['BTC-USD'][j][4]) : 'N/A',
      data['ETH-USD'][j] && data['ETH-USD'][j][4] != null ?
        parseFloat(data['ETH-USD'][j][4]) : 'N/A',
      data['SOL-USD'][j] && data['SOL-USD'][j][4] != null ?
        parseFloat(data['SOL-USD'][j][4]) : 'N/A'
    ];
    while (row.length < HEADERS.length) row.push('');
<<<<<<< HEAD
    sheet.getRange(j + 2, 1, 1, HEADERS.length).setValues([row]);
=======
    sheet.appendRow(row);
>>>>>>> 58ff31a8
  }
}

function backfillHistory(startDate, endDate) {
  var products = ['BTC-USD', 'ETH-USD', 'SOL-USD'];
  var ss = SpreadsheetApp.getActiveSpreadsheet();
  var sheetName = 'History_' + startDate + '_to_' + endDate;
  var exist = ss.getSheetByName(sheetName);
  if (exist) ss.deleteSheet(exist);
  var sheet = ss.insertSheet(sheetName);
  sheet.appendRow(HEADERS);

  var start = new Date(startDate + 'T00:00:00Z');
  var end = new Date(endDate + 'T00:00:00Z');
  end.setDate(end.getDate() + 1);

  var batchSeconds = 7200 * 350;
  var data = {};
  for (var i = 0; i < products.length; i++) {
    data[products[i]] = [];
  }

  for (var t = start.getTime(); t < end.getTime(); ) {
    var batchEnd = Math.min(t + batchSeconds * 1000, end.getTime());
    var sIso = new Date(t).toISOString();
    var eIso = new Date(batchEnd).toISOString();
    for (var p = 0; p < products.length; p++) {
      data[products[p]] = data[products[p]].concat(
        fetchHistorical2hCandles(products[p], sIso, eIso)
      );
      Utilities.sleep(350);
    }
    t = batchEnd;
  }

  var allTs = {};
  products.forEach(function(pr) {
    data[pr].forEach(function(c) {
      if (!allTs[c[0]]) allTs[c[0]] = {};
      allTs[c[0]][pr] = parseFloat(c[4]);
    });
  });

  var tsList = Object.keys(allTs).map(Number).sort(function(a, b) { return a - b; });
  tsList.forEach(function(ts) {
    var row = [formatTs(ts)];
    products.forEach(function(pr) {
      row.push(allTs[ts][pr] != null ? allTs[ts][pr] : 'N/A');
    });
    for (var k = 0; k < 5; k++) row.push('');
    sheet.appendRow(row);
  });
}

function rolloverDailySheet() {
  var ss = SpreadsheetApp.getActiveSpreadsheet();
<<<<<<< HEAD
  var data = getSheet();
  var today= Utilities.formatDate(new Date(), Session.getScriptTimeZone(),'yyyy-MM-dd');
=======
  var data = getSheet(); // pointer to 'Data'
  var today = Utilities.formatDate(new Date(), Session.getScriptTimeZone(), 'yyyy-MM-dd');
>>>>>>> 58ff31a8

  // 归档旧表
  var archived = data.copyTo(ss).setName(today);
  SpreadsheetApp.flush();                      // 避免异步复制延迟

  // 清空并重建 Data
  data.clear();
<<<<<<< HEAD
  data.getRange(1,1,1,HEADERS.length).setValues([HEADERS]);
=======
  data.getRange(1, 1, 1, HEADERS.length).setValues([HEADERS]);
>>>>>>> 58ff31a8

  // 立即填充 13 行
  update2hPrices();
}<|MERGE_RESOLUTION|>--- conflicted
+++ resolved
@@ -1,266 +1,210 @@
-// Google Apps Script for fetching Coinbase 2h prices
-
-const GRANULARITY_SECONDS = 3600;   // 1h candle
-const TWO_HOUR_CANDLES   = 13;      // Data table keeps 13 two hour candles
-const DAILY_RESET_HOUR   = 8;       // daily sheet rollover time
-const HEADERS = ['Timestamp', 'BTC', 'ETH', 'SOL', 'Δ2h', 'Δ4h', 'Δ8h', 'Δ12h', 'Δ24h'];
-
-function formatTs(ts) {
-  return Utilities.formatDate(new Date(ts * 1000), Session.getScriptTimeZone(),
-    'yyyy-MM-dd HH:mm');
-}
-
-function getSheet() {
-  var ss = SpreadsheetApp.getActiveSpreadsheet();
-  var sheet = ss.getSheetByName('Data');
-  if (!sheet) {
-    sheet = ss.insertSheet('Data');
-    sheet.getRange(1, 1, 1, HEADERS.length).setValues([HEADERS]);
-  }
-  return sheet;
-}
-
-function fetchLatestCandle(product) {
-  var url = 'https://api.exchange.coinbase.com/products/' + product + '/candles?granularity=' + GRANULARITY_SECONDS + '&limit=2';
-  var options = {headers: {Accept: 'application/json'}};
-  try {
-    var response = UrlFetchApp.fetch(url, options);
-    if (response.getResponseCode() !== 200) {
-      Logger.log('HTTP ' + response.getResponseCode() + ' for ' + product);
-      return null;
-    }
-    var data = JSON.parse(response.getContentText());
-    if (!data || data.length < 2) {
-      Logger.log('Insufficient data for ' + product);
-      return null;
-    }
-    data.sort(function(a, b) { return a[0] - b[0]; });
-    var c1 = data[data.length - 2];
-    var c2 = data[data.length - 1];
-    return [
-      c1[0],
-      Math.min(c1[1], c2[1]),
-      Math.max(c1[2], c2[2]),
-      c1[3],
-      c2[4],
-      (c1[5] || 0) + (c2[5] || 0)
-    ];
-  } catch (e) {
-    Logger.log('Error fetching ' + product + ': ' + e);
-    return null;
-  }
-}
-
-function fetchRecent2hCandles(product, limit) {
-  var url = 'https://api.exchange.coinbase.com/products/' + product + '/candles?granularity=' + GRANULARITY_SECONDS + '&limit=' + (limit * 2);
-  var options = {headers: {Accept: 'application/json'}};
-  try {
-    var response = UrlFetchApp.fetch(url, options);
-    if (response.getResponseCode() !== 200) {
-      Logger.log('HTTP ' + response.getResponseCode() + ' for history ' + product);
-      return [];
-    }
-    var data = JSON.parse(response.getContentText());
-    if (!data) return [];
-    data.sort(function(a, b) { return a[0] - b[0]; });
-    var result = [];
-    for (var i = 0; i + 1 < data.length && result.length < limit; i += 2) {
-      var c1 = data[i];
-      var c2 = data[i + 1];
-      result.push([
-        c1[0],
-        Math.min(c1[1], c2[1]),
-        Math.max(c1[2], c2[2]),
-        c1[3],
-        c2[4],
-        (c1[5] || 0) + (c2[5] || 0)
-      ]);
-    }
-    return result;
-  } catch (e) {
-    Logger.log('Error fetching history for ' + product + ': ' + e);
-    return [];
-  }
-}
-
-function fetchHistorical2hCandles(product, startIso, endIso) {
-  var url = 'https://api.exchange.coinbase.com/products/' + product +
-    '/candles?granularity=7200&start=' + startIso + '&end=' + endIso;
-  var options = {headers: {Accept: 'application/json'}};
-  try {
-    var response = UrlFetchApp.fetch(url, options);
-    if (response.getResponseCode() !== 200) {
-      Logger.log('HTTP ' + response.getResponseCode() + ' for history ' + product);
-      return [];
-    }
-    var data = JSON.parse(response.getContentText());
-    if (!data) return [];
-    data.sort(function(a, b) { return a[0] - b[0]; });
-    return data;
-  } catch (e) {
-    Logger.log('Error fetching history for ' + product + ': ' + e);
-    return [];
-  }
-}
-
-function update2hPrices() {
-  var sheet = getSheet();
-
-  if (sheet.getLastColumn() < HEADERS.length) {
-    sheet.insertColumnsAfter(
-      sheet.getLastColumn(),
-      HEADERS.length - sheet.getLastColumn()
-    );
-  }
-
-  var products = ['BTC-USD', 'ETH-USD', 'SOL-USD'];
-  var data = {};
-  for (var i = 0; i < products.length; i++) {
-    data[products[i]] = fetchRecent2hCandles(products[i], TWO_HOUR_CANDLES);
-  }
-
-<<<<<<< HEAD
-  var lastTs = '';
-=======
-  var row;
->>>>>>> 58ff31a8
-  for (var j = 0; j < TWO_HOUR_CANDLES; j++) {
-    var ts = data['BTC-USD'][j] ? formatTs(data['BTC-USD'][j][0]) : '';
-    row = [
-      ts,
-      data['BTC-USD'][j] && data['BTC-USD'][j][4] != null ?
-        parseFloat(data['BTC-USD'][j][4]) : 'N/A',
-      data['ETH-USD'][j] && data['ETH-USD'][j][4] != null ?
-        parseFloat(data['ETH-USD'][j][4]) : 'N/A',
-      data['SOL-USD'][j] && data['SOL-USD'][j][4] != null ?
-        parseFloat(data['SOL-USD'][j][4]) : 'N/A'
-    ];
-    while (row.length < HEADERS.length) row.push('');
-<<<<<<< HEAD
-    if (sheet.getLastColumn() < HEADERS.length) {
-      sheet.insertColumnsAfter(sheet.getLastColumn(), HEADERS.length - sheet.getLastColumn());
-    }
-    sheet.getRange(j + 2, 1, 1, HEADERS.length).setValues([row]);
-    lastTs = row[0];
-=======
-    sheet.getRange(j + 2, 1, 1, HEADERS.length).setValues([row]);
->>>>>>> 58ff31a8
-  }
-
-  var extra = sheet.getLastRow() - (TWO_HOUR_CANDLES + 1);
-  if (extra > 0) {
-    sheet.deleteRows(TWO_HOUR_CANDLES + 2, extra);
-  }
-<<<<<<< HEAD
-  return { rows: TWO_HOUR_CANDLES, lastTs: lastTs };
-=======
-  return { rows: TWO_HOUR_CANDLES, lastTs: row[0] };
->>>>>>> 58ff31a8
-}
-
-function initHistory() {
-  var sheet = getSheet();
-  sheet.clear();
-  sheet.getRange(1, 1, 1, HEADERS.length).setValues([HEADERS]);
-
-  var products = ['BTC-USD', 'ETH-USD', 'SOL-USD'];
-  var data = {};
-  for (var i = 0; i < products.length; i++) {
-    data[products[i]] = fetchRecent2hCandles(products[i], TWO_HOUR_CANDLES);
-  }
-  for (var j = 0; j < TWO_HOUR_CANDLES; j++) {
-    var ts = data['BTC-USD'][j] ? formatTs(data['BTC-USD'][j][0]) : '';
-    var row = [
-      ts,
-      data['BTC-USD'][j] && data['BTC-USD'][j][4] != null ?
-        parseFloat(data['BTC-USD'][j][4]) : 'N/A',
-      data['ETH-USD'][j] && data['ETH-USD'][j][4] != null ?
-        parseFloat(data['ETH-USD'][j][4]) : 'N/A',
-      data['SOL-USD'][j] && data['SOL-USD'][j][4] != null ?
-        parseFloat(data['SOL-USD'][j][4]) : 'N/A'
-    ];
-    while (row.length < HEADERS.length) row.push('');
-<<<<<<< HEAD
-    sheet.getRange(j + 2, 1, 1, HEADERS.length).setValues([row]);
-=======
-    sheet.appendRow(row);
->>>>>>> 58ff31a8
-  }
-}
-
-function backfillHistory(startDate, endDate) {
-  var products = ['BTC-USD', 'ETH-USD', 'SOL-USD'];
-  var ss = SpreadsheetApp.getActiveSpreadsheet();
-  var sheetName = 'History_' + startDate + '_to_' + endDate;
-  var exist = ss.getSheetByName(sheetName);
-  if (exist) ss.deleteSheet(exist);
-  var sheet = ss.insertSheet(sheetName);
-  sheet.appendRow(HEADERS);
-
-  var start = new Date(startDate + 'T00:00:00Z');
-  var end = new Date(endDate + 'T00:00:00Z');
-  end.setDate(end.getDate() + 1);
-
-  var batchSeconds = 7200 * 350;
-  var data = {};
-  for (var i = 0; i < products.length; i++) {
-    data[products[i]] = [];
-  }
-
-  for (var t = start.getTime(); t < end.getTime(); ) {
-    var batchEnd = Math.min(t + batchSeconds * 1000, end.getTime());
-    var sIso = new Date(t).toISOString();
-    var eIso = new Date(batchEnd).toISOString();
-    for (var p = 0; p < products.length; p++) {
-      data[products[p]] = data[products[p]].concat(
-        fetchHistorical2hCandles(products[p], sIso, eIso)
-      );
-      Utilities.sleep(350);
-    }
-    t = batchEnd;
-  }
-
-  var allTs = {};
-  products.forEach(function(pr) {
-    data[pr].forEach(function(c) {
-      if (!allTs[c[0]]) allTs[c[0]] = {};
-      allTs[c[0]][pr] = parseFloat(c[4]);
-    });
-  });
-
-  var tsList = Object.keys(allTs).map(Number).sort(function(a, b) { return a - b; });
-  tsList.forEach(function(ts) {
-    var row = [formatTs(ts)];
-    products.forEach(function(pr) {
-      row.push(allTs[ts][pr] != null ? allTs[ts][pr] : 'N/A');
-    });
-    for (var k = 0; k < 5; k++) row.push('');
-    sheet.appendRow(row);
-  });
-}
-
-function rolloverDailySheet() {
-  var ss = SpreadsheetApp.getActiveSpreadsheet();
-<<<<<<< HEAD
-  var data = getSheet();
-  var today= Utilities.formatDate(new Date(), Session.getScriptTimeZone(),'yyyy-MM-dd');
-=======
-  var data = getSheet(); // pointer to 'Data'
-  var today = Utilities.formatDate(new Date(), Session.getScriptTimeZone(), 'yyyy-MM-dd');
->>>>>>> 58ff31a8
-
-  // 归档旧表
-  var archived = data.copyTo(ss).setName(today);
-  SpreadsheetApp.flush();                      // 避免异步复制延迟
-
-  // 清空并重建 Data
-  data.clear();
-<<<<<<< HEAD
-  data.getRange(1,1,1,HEADERS.length).setValues([HEADERS]);
-=======
-  data.getRange(1, 1, 1, HEADERS.length).setValues([HEADERS]);
->>>>>>> 58ff31a8
-
-  // 立即填充 13 行
-  update2hPrices();
-}+diff --git a/coinbase_2h.gs b/coinbase_2h.gs
+index a7367a3264f11e2f9cfee854849d11de0521d942..720b93b3327f786bd773cee6bd3ef9976a13293a 100644
+--- a/coinbase_2h.gs
++++ b/coinbase_2h.gs
+@@ -1,43 +1,43 @@
+ // Google Apps Script for fetching Coinbase 2h prices
+ 
+ const GRANULARITY_SECONDS = 3600;   // 1h candle
+ const TWO_HOUR_CANDLES   = 13;      // Data table keeps 13 two hour candles
+ const DAILY_RESET_HOUR   = 8;       // daily sheet rollover time
+ const HEADERS = ['Timestamp', 'BTC', 'ETH', 'SOL', 'Δ2h', 'Δ4h', 'Δ8h', 'Δ12h', 'Δ24h'];
+ 
+ function formatTs(ts) {
+   return Utilities.formatDate(new Date(ts * 1000), Session.getScriptTimeZone(),
+     'yyyy-MM-dd HH:mm');
+ }
+ 
+ function getSheet() {
+   var ss = SpreadsheetApp.getActiveSpreadsheet();
+   var sheet = ss.getSheetByName('Data');
+   if (!sheet) {
+     sheet = ss.insertSheet('Data');
+-    sheet.appendRow(HEADERS);
++    sheet.getRange(1, 1, 1, HEADERS.length).setValues([HEADERS]);
+   }
+   return sheet;
+ }
+ 
+ function fetchLatestCandle(product) {
+   var url = 'https://api.exchange.coinbase.com/products/' + product + '/candles?granularity=' + GRANULARITY_SECONDS + '&limit=2';
+   var options = {headers: {Accept: 'application/json'}};
+   try {
+     var response = UrlFetchApp.fetch(url, options);
+     if (response.getResponseCode() !== 200) {
+       Logger.log('HTTP ' + response.getResponseCode() + ' for ' + product);
+       return null;
+     }
+     var data = JSON.parse(response.getContentText());
+     if (!data || data.length < 2) {
+       Logger.log('Insufficient data for ' + product);
+       return null;
+     }
+     data.sort(function(a, b) { return a[0] - b[0]; });
+     var c1 = data[data.length - 2];
+     var c2 = data[data.length - 1];
+     return [
+       c1[0],
+       Math.min(c1[1], c2[1]),
+       Math.max(c1[2], c2[2]),
+diff --git a/coinbase_2h.gs b/coinbase_2h.gs
+index a7367a3264f11e2f9cfee854849d11de0521d942..720b93b3327f786bd773cee6bd3ef9976a13293a 100644
+--- a/coinbase_2h.gs
++++ b/coinbase_2h.gs
+@@ -90,94 +90,100 @@ function fetchHistorical2hCandles(product, startIso, endIso) {
+   try {
+     var response = UrlFetchApp.fetch(url, options);
+     if (response.getResponseCode() !== 200) {
+       Logger.log('HTTP ' + response.getResponseCode() + ' for history ' + product);
+       return [];
+     }
+     var data = JSON.parse(response.getContentText());
+     if (!data) return [];
+     data.sort(function(a, b) { return a[0] - b[0]; });
+     return data;
+   } catch (e) {
+     Logger.log('Error fetching history for ' + product + ': ' + e);
+     return [];
+   }
+ }
+ 
+ function update2hPrices() {
+   var sheet = getSheet();
+ 
+   var products = ['BTC-USD', 'ETH-USD', 'SOL-USD'];
+   var data = {};
+   for (var i = 0; i < products.length; i++) {
+     data[products[i]] = fetchRecent2hCandles(products[i], TWO_HOUR_CANDLES);
+   }
+ 
++  var lastTs = '';
+   for (var j = 0; j < TWO_HOUR_CANDLES; j++) {
+     var ts = data['BTC-USD'][j] ? formatTs(data['BTC-USD'][j][0]) : '';
+     var row = [
+       ts,
+       data['BTC-USD'][j] && data['BTC-USD'][j][4] != null ?
+         parseFloat(data['BTC-USD'][j][4]) : 'N/A',
+       data['ETH-USD'][j] && data['ETH-USD'][j][4] != null ?
+         parseFloat(data['ETH-USD'][j][4]) : 'N/A',
+       data['SOL-USD'][j] && data['SOL-USD'][j][4] != null ?
+         parseFloat(data['SOL-USD'][j][4]) : 'N/A'
+     ];
+-    sheet.getRange(j + 2, 1, 1, 4).setValues([row]);
++    while (row.length < HEADERS.length) row.push('');
++    if (sheet.getLastColumn() < HEADERS.length) {
++      sheet.insertColumnsAfter(sheet.getLastColumn(), HEADERS.length - sheet.getLastColumn());
++    }
++    sheet.getRange(j + 2, 1, 1, HEADERS.length).setValues([row]);
++    lastTs = row[0];
+   }
+ 
+   var extra = sheet.getLastRow() - (TWO_HOUR_CANDLES + 1);
+   if (extra > 0) {
+     sheet.deleteRows(TWO_HOUR_CANDLES + 2, extra);
+   }
+-  return {timestamp: formatTs(Date.now()/1000)};
++  return { rows: TWO_HOUR_CANDLES, lastTs: lastTs };
+ }
+ 
+ function initHistory() {
+   var sheet = getSheet();
+   sheet.clear();
+-  sheet.appendRow(HEADERS);
++  sheet.getRange(1, 1, 1, HEADERS.length).setValues([HEADERS]);
+ 
+   var products = ['BTC-USD', 'ETH-USD', 'SOL-USD'];
+   var data = {};
+   for (var i = 0; i < products.length; i++) {
+     data[products[i]] = fetchRecent2hCandles(products[i], TWO_HOUR_CANDLES);
+   }
+   for (var j = 0; j < TWO_HOUR_CANDLES; j++) {
+     var ts = data['BTC-USD'][j] ? formatTs(data['BTC-USD'][j][0]) : '';
+     var row = [
+       ts,
+       data['BTC-USD'][j] && data['BTC-USD'][j][4] != null ?
+         parseFloat(data['BTC-USD'][j][4]) : 'N/A',
+       data['ETH-USD'][j] && data['ETH-USD'][j][4] != null ?
+         parseFloat(data['ETH-USD'][j][4]) : 'N/A',
+       data['SOL-USD'][j] && data['SOL-USD'][j][4] != null ?
+         parseFloat(data['SOL-USD'][j][4]) : 'N/A'
+     ];
+-    for (var k = 0; k < 5; k++) row.push('');
+-    sheet.appendRow(row);
++    while (row.length < HEADERS.length) row.push('');
++    sheet.getRange(j + 2, 1, 1, HEADERS.length).setValues([row]);
+   }
+ }
+ 
+ function backfillHistory(startDate, endDate) {
+   var products = ['BTC-USD', 'ETH-USD', 'SOL-USD'];
+   var ss = SpreadsheetApp.getActiveSpreadsheet();
+   var sheetName = 'History_' + startDate + '_to_' + endDate;
+   var exist = ss.getSheetByName(sheetName);
+   if (exist) ss.deleteSheet(exist);
+   var sheet = ss.insertSheet(sheetName);
+   sheet.appendRow(HEADERS);
+ 
+   var start = new Date(startDate + 'T00:00:00Z');
+   var end = new Date(endDate + 'T00:00:00Z');
+   end.setDate(end.getDate() + 1);
+ 
+   var batchSeconds = 7200 * 350;
+   var data = {};
+   for (var i = 0; i < products.length; i++) {
+     data[products[i]] = [];
+   }
+ 
+   for (var t = start.getTime(); t < end.getTime(); ) {
+     var batchEnd = Math.min(t + batchSeconds * 1000, end.getTime());
+     var sIso = new Date(t).toISOString();
+diff --git a/coinbase_2h.gs b/coinbase_2h.gs
+index a7367a3264f11e2f9cfee854849d11de0521d942..720b93b3327f786bd773cee6bd3ef9976a13293a 100644
+--- a/coinbase_2h.gs
++++ b/coinbase_2h.gs
+@@ -190,34 +196,39 @@ function backfillHistory(startDate, endDate) {
+     }
+     t = batchEnd;
+   }
+ 
+   var allTs = {};
+   products.forEach(function(pr) {
+     data[pr].forEach(function(c) {
+       if (!allTs[c[0]]) allTs[c[0]] = {};
+       allTs[c[0]][pr] = parseFloat(c[4]);
+     });
+   });
+ 
+   var tsList = Object.keys(allTs).map(Number).sort(function(a, b) { return a - b; });
+   tsList.forEach(function(ts) {
+     var row = [formatTs(ts)];
+     products.forEach(function(pr) {
+       row.push(allTs[ts][pr] != null ? allTs[ts][pr] : 'N/A');
+     });
+     for (var k = 0; k < 5; k++) row.push('');
+     sheet.appendRow(row);
+   });
+ }
+ 
+ function rolloverDailySheet() {
+   var ss = SpreadsheetApp.getActiveSpreadsheet();
+-  var dataSheet = getSheet();
+-  var today = Utilities.formatDate(new Date(), Session.getScriptTimeZone(), 'yyyy-MM-dd');
+-  var existing = ss.getSheetByName(today);
+-  if (existing) ss.deleteSheet(existing);
+-  dataSheet.copyTo(ss).setName(today);
+-  dataSheet.clear();
+-  dataSheet.appendRow(HEADERS);
++  var data = getSheet();
++  var today= Utilities.formatDate(new Date(), Session.getScriptTimeZone(),'yyyy-MM-dd');
++
++  // 归档旧表
++  var archived = data.copyTo(ss).setName(today);
++  SpreadsheetApp.flush();                      // 避免异步复制延迟
++
++  // 清空并重建 Data
++  data.clear();
++  data.getRange(1,1,1,HEADERS.length).setValues([HEADERS]);
++
++  // 立即填充 13 行
+   update2hPrices();
+ }